--- conflicted
+++ resolved
@@ -63,14 +63,9 @@
 			if err != nil {
 				newError("failed to get sysconn").Base(err).WriteToLog()
 			} else {
-<<<<<<< HEAD
-				/* Check if ReadVReader Can be used on this reader first
-				   Fix https://github.com/v2ray/v2ray-core/issues/1666
-=======
 				/*
 					Check if ReadVReader Can be used on this reader first
 					Fix https://github.com/v2ray/v2ray-core/issues/1666
->>>>>>> aa3c3370
 				*/
 				if ok, _ := checkReadVConstraint(rawConn); ok {
 					return NewReadVReader(reader, rawConn)
